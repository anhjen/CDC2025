import streamlit as st
import pandas as pd
from sklearn.preprocessing import LabelEncoder
from sklearn.ensemble import RandomForestRegressor, GradientBoostingRegressor
from sklearn.linear_model import Ridge, ElasticNet
from sklearn.model_selection import train_test_split
from sklearn.metrics.pairwise import cosine_similarity
import numpy as np
import plotly.express as px

# conditional imports
try:
    from visual import (
        create_us_states_map, 
        create_state_details_card, 
        display_us_stats,
        create_world_astronaut_map,
        create_country_details_card
    )
    VISUAL_AVAILABLE = True
except ImportError as e:
    st.warning(f"Visual components not available: {e}")
    VISUAL_AVAILABLE = False

def load_international_performance():
    """international model performance metrics."""
    try:
        import joblib
        from pathlib import Path
        models_dir = Path('models')
        
        if (models_dir / 'performance_metrics.joblib').exists():
            return joblib.load(models_dir / 'performance_metrics.joblib')
        else:
            return None
    except Exception:
        return None

def create_us_astronaut_map(df):
    """Create a US map showing astronaut count by state"""
    
    # Filter for US astronauts
    us_astronauts = df[df['country'] == 'United States'].copy() if 'country' in df.columns else df.copy()
    
    if us_astronauts.empty:
        st.warning("No US astronaut data found.")
        return None
    
    # Extract state from birth_place
    def extract_state_abbreviation(birth_place):
        if pd.isnull(birth_place):
            return None
        
        # State name to abbreviation mapping
        state_mapping = {
            'Alabama': 'AL', 'Alaska': 'AK', 'Arizona': 'AZ', 'Arkansas': 'AR', 'California': 'CA',
            'Colorado': 'CO', 'Connecticut': 'CT', 'Delaware': 'DE', 'Florida': 'FL', 'Georgia': 'GA',
            'Hawaii': 'HI', 'Idaho': 'ID', 'Illinois': 'IL', 'Indiana': 'IN', 'Iowa': 'IA',
            'Kansas': 'KS', 'Kentucky': 'KY', 'Louisiana': 'LA', 'Maine': 'ME', 'Maryland': 'MD',
            'Massachusetts': 'MA', 'Michigan': 'MI', 'Minnesota': 'MN', 'Mississippi': 'MS', 'Missouri': 'MO',
            'Montana': 'MT', 'Nebraska': 'NE', 'Nevada': 'NV', 'New Hampshire': 'NH', 'New Jersey': 'NJ',
            'New Mexico': 'NM', 'New York': 'NY', 'North Carolina': 'NC', 'North Dakota': 'ND', 'Ohio': 'OH',
            'Oklahoma': 'OK', 'Oregon': 'OR', 'Pennsylvania': 'PA', 'Rhode Island': 'RI', 'South Carolina': 'SC',
            'South Dakota': 'SD', 'Tennessee': 'TN', 'Texas': 'TX', 'Utah': 'UT', 'Vermont': 'VT',
            'Virginia': 'VA', 'Washington': 'WA', 'West Virginia': 'WV', 'Wisconsin': 'WI', 'Wyoming': 'WY',
            'District of Columbia': 'DC'
        }
        
        birth_place_str = str(birth_place).strip()
        
        # Check if it's already an abbreviation
        if birth_place_str.upper() in state_mapping.values():
            return birth_place_str.upper()
        
        # Check if it contains a state name
        for state_name, abbreviation in state_mapping.items():
            if state_name.lower() in birth_place_str.lower():
                return abbreviation
        
        # Try to extract common patterns like "City, ST" or "City, State"
        if ',' in birth_place_str:
            parts = birth_place_str.split(',')
            if len(parts) >= 2:
                state_part = parts[-1].strip()
                if state_part.upper() in state_mapping.values():
                    return state_part.upper()
                for state_name, abbreviation in state_mapping.items():
                    if state_name.lower() == state_part.lower():
                        return abbreviation
        
        return None
    
    # Extract state abbreviations
    us_astronauts['state'] = us_astronauts['birth_place'].apply(extract_state_abbreviation)
    
    # Count astronauts by state
    state_counts = us_astronauts[us_astronauts['state'].notna()]['state'].value_counts().reset_index()
    state_counts.columns = ['state', 'astronaut_count']
    
    if state_counts.empty:
        st.warning("No state data could be extracted from birth places.")
        return None
    
    # Create the choropleth map
    fig = px.choropleth(
        state_counts,
        locations='state',
        locationmode='USA-states',
        color='astronaut_count',
        color_continuous_scale="Viridis",
        scope="usa",
        labels={'astronaut_count': 'Number of Astronauts'},
        title='US Astronauts by Birth State',
        hover_data={'state': True, 'astronaut_count': True}
    )
    
    fig.update_layout(
        title_x=0.5,
        title_font_size=16,
        height=500
    )
    
    return fig, state_counts

# --- Function to group similar majors ---
def group_majors(major):
    if pd.isnull(major) or major == '0':
        return 'Unknown'
    
    major_lower = str(major).lower()
    
    # Aeronautics and Astronautics
    if any(term in major_lower for term in ['aerospace', 'aeronautical', 'astronautical', 'aeronautics']):
        return 'Aeronautics and Astronautics'
    
    # Engineering disciplines
    elif 'mechanical' in major_lower:
        return 'Mechanical Engineering'
    elif 'electrical' in major_lower or 'electronic' in major_lower:
        return 'Electrical Engineering'
    elif 'chemical' in major_lower:
        return 'Chemical Engineering'
    elif 'civil' in major_lower:
        return 'Civil Engineering'
    elif 'industrial' in major_lower:
        return 'Industrial Engineering'
    elif any(term in major_lower for term in ['computer', 'software']):
        return 'Computer Science/Engineering'
    elif 'engineering' in major_lower:
        return 'Other Engineering'
    
    # Sciences
    elif 'physics' in major_lower:
        return 'Physics'
    elif any(term in major_lower for term in ['mathematics', 'math']):
        return 'Mathematics'
    elif any(term in major_lower for term in ['biology', 'biochemistry', 'life science', 'molecular']):
        return 'Biological Sciences'
    elif any(term in major_lower for term in ['chemistry', 'chemical']):
        return 'Chemistry'
    elif any(term in major_lower for term in ['geology', 'earth science', 'geophysics']):
        return 'Earth Sciences'
    elif any(term in major_lower for term in ['psychology', 'social']):
        return 'Social Sciences'
    
    # Other categories
    elif any(term in major_lower for term in ['business', 'management', 'economics']):
        return 'Business/Management'
    elif any(term in major_lower for term in ['medicine', 'medical']):
        return 'Medical Sciences'
    elif any(term in major_lower for term in ['military', 'naval']):
        return 'Military Sciences'
    else:
        return 'Other'

# --- Function to group military branches ---
def group_military_branches(branch):
    if pd.isnull(branch) or branch == '0':
        return 'Civilian'
    
    branch_lower = str(branch).lower()
    
    if 'civilian' in branch_lower:
        return 'Civilian'
    elif 'air force' in branch_lower:
        return 'US Air Force'
    elif 'navy' in branch_lower or 'naval' in branch_lower:
        return 'US Navy'
    elif 'army' in branch_lower:
        return 'US Army'
    elif 'marine' in branch_lower:
        return 'US Marine Corps'
    elif 'coast guard' in branch_lower:
        return 'US Coast Guard'
    else:
        return 'Other Military'
# --- Utility function to convert hours back to ddd:hh:mm format ---
def hours_to_ddd_hh_mm(hours):
    if hours == 0:
        return "000:00:00"
    days = int(hours // 24)
    remaining_hours = int(hours % 24)
    minutes = int((hours % 1) * 60)
    return f"{days:03d}:{remaining_hours:02d}:{minutes:02d}"

# --- Load and preprocess data ---
@st.cache_data
def load_and_train(dataset_type="NASA/USA Astronauts"):
    if dataset_type == "International Astronauts":
        return load_international_models()
    else:
        return load_nasa_models()

@st.cache_data 
def load_nasa_models():
    # Try different possible paths for the CSV file (updated to use new dataset)
    possible_paths = [
        '../data/nasa_master_clean.csv',  # From app/ directory to data/
        'data/nasa_master_clean.csv',
        'CDC-2025/data/nasa_master_clean.csv',
        'nasa_master_clean.csv',
        './nasa_master_clean.csv'
    ]
    
    df = None
    for path in possible_paths:
        try:
            df = pd.read_csv(path)
            break
        except FileNotFoundError:
            continue
    
    if df is None:
        st.error("Could not find NASA astronaut data file. Please check if nasa_master_clean.csv exists.")
        return None, None, None, None, None, None, None

    # Convert flight time from minutes to hours (new dataset format)
    df['Flight_Time_Hours'] = df['Total Flight Time in Minutes'] / 60
    df['Birth Year'] = df['birth_date']  # Already in year format in new dataset
    
    # Group similar majors and military branches (updated column names)
    df['Undergraduate_Major_Grouped'] = df['undergraduate_major'].apply(group_majors)
    df['Graduate_Major_Grouped'] = df['Graduate Major'].apply(group_majors)
    df['Military_Branch_Grouped'] = df['military_branch'].apply(group_military_branches)
    
    # Get missions count
    df['Mission_Count'] = pd.to_numeric(df['Total Flights'], errors='coerce').fillna(0)

    # Define the input features we want (updated column names for new dataset)
    input_categorical = ['country', 'gender', 'Undergraduate_Major_Grouped', 'Graduate_Major_Grouped', 'birth_place', 'Military_Branch_Grouped']
    
    # Encoders for categorical variables
    encoders = {}
    for col in input_categorical:
        df[col] = df[col].fillna('Unknown')
        le = LabelEncoder()
        df[col+'_enc'] = le.fit_transform(df[col])
        encoders[col] = le

    # Features for prediction
    input_features = [col+'_enc' for col in input_categorical] + ['Birth Year']
    
    # Filter out rows with missing target values
    df = df[(df['Flight_Time_Hours'].notna()) & (df['Mission_Count'].notna())]
    
    X = df[input_features]
    y_flight_time = df['Flight_Time_Hours']
    y_mission_count = df['Mission_Count']
    
    # Use stratified sampling and larger test set for more stable results
    # Sort by target values to ensure representative split
    df_sorted = df.sort_values(['Flight_Time_Hours', 'Mission_Count'])
    X_sorted = df_sorted[input_features]
    y_flight_sorted = df_sorted['Flight_Time_Hours']
    y_mission_sorted = df_sorted['Mission_Count']
    
    # Use 80/20 split with balanced sampling
    X_train, X_test, y_flight_train, y_flight_test = train_test_split(
        X_sorted, y_flight_sorted, test_size=0.2, random_state=42, shuffle=True
    )
    _, _, y_mission_train, y_mission_test = train_test_split(
        X_sorted, y_mission_sorted, test_size=0.2, random_state=42, shuffle=True
    )
    
    # Try multiple models and select the best one for each target
    from sklearn.preprocessing import StandardScaler
    
    # Scale features for linear models
    scaler = StandardScaler()
    X_train_scaled = scaler.fit_transform(X_train)
    X_test_scaled = scaler.transform(X_test)
    
    # Test multiple models for flight time
    flight_models = {
        'RandomForest': RandomForestRegressor(
            n_estimators=100, max_depth=6, min_samples_split=8, 
            min_samples_leaf=4, max_features=0.6, random_state=42
        ),
        'Ridge': Ridge(alpha=1.0),
        'ElasticNet': ElasticNet(alpha=0.1, l1_ratio=0.5, random_state=42)
    }
    
    # Test multiple models for mission count
    mission_models = {
        'RandomForest': RandomForestRegressor(
            n_estimators=50, max_depth=4, min_samples_split=10, 
            min_samples_leaf=6, max_features=0.4, random_state=42
        ),
        'Ridge': Ridge(alpha=0.5),
        'ElasticNet': ElasticNet(alpha=0.05, l1_ratio=0.7, random_state=42)
    }
    
    # Find best flight time model
    best_flight_score = -float('inf')
    best_flight_model = None
    flight_model_name = ""
    
    for name, model in flight_models.items():
        if 'Ridge' in name or 'Elastic' in name:
            model.fit(X_train_scaled, y_flight_train)
            score = model.score(X_test_scaled, y_flight_test)
        else:
            model.fit(X_train, y_flight_train)
            score = model.score(X_test, y_flight_test)
        
        if score > best_flight_score:
            best_flight_score = score
            best_flight_model = model
            flight_model_name = name
    
    # Find best mission count model
    best_mission_score = -float('inf')
    best_mission_model = None
    mission_model_name = ""
    
    for name, model in mission_models.items():
        if 'Ridge' in name or 'Elastic' in name:
            model.fit(X_train_scaled, y_mission_train)
            score = model.score(X_test_scaled, y_mission_test)
        else:
            model.fit(X_train, y_mission_train)
            score = model.score(X_test, y_mission_test)
        
        if score > best_mission_score:
            best_mission_score = score
            best_mission_model = model
            mission_model_name = name
    
    # Store the best models and scaler
    flight_time_model = best_flight_model
    mission_count_model = best_mission_model
    df.loc[:, 'flight_model_type'] = flight_model_name
    df.loc[:, 'mission_model_type'] = mission_model_name
    df.loc[:, 'scaler'] = None  # Store scaler reference
    df.iloc[0, df.columns.get_loc('scaler')] = scaler  # Store in first row
    
    # Store test data for R² calculation
    df.loc[:, 'X_test_indices'] = False
    df.iloc[X_test.index, df.columns.get_loc('X_test_indices')] = True
    
    return flight_time_model, mission_count_model, encoders, input_features, input_categorical, df, scaler

@st.cache_data
def load_international_models():
    """Load the international astronaut models and data."""
    try:
        from international_model import load_trained_models
        import pandas as pd
        
        # Load the trained models
        models = load_trained_models()
        
        # Try different possible paths for the international CSV file
        possible_paths = [
            '../data/international_astronauts.csv',  # From app/ directory to data/
            'data/international_astronauts.csv',
            'CDC-2025/data/international_astronauts.csv',
            'international_astronauts.csv',
            './international_astronauts.csv'
        ]
        
        df = None
        for path in possible_paths:
            try:
                df = pd.read_csv(path)
                break
            except FileNotFoundError:
                continue
        
        if df is None:
            st.error("Could not find international astronaut data file. Please check if international_astronauts.csv exists.")
            return None, None, None, None, None, None, None
        
        # Create dummy objects to match the expected return format
        # For international model, we don't use traditional encoders
        encoders = {}
        input_features = ['country', 'gender']
        input_categorical = ['country', 'gender']
        
        # Create dummy sklearn models for compatibility
        flight_time_model = models
        mission_count_model = models
        scaler = None
        
        # Add model type info
        df['flight_model_type'] = 'GradientBoosting'
        df['mission_model_type'] = 'GradientBoosting'
        
        return flight_time_model, mission_count_model, encoders, input_features, input_categorical, df, scaler
        
    except Exception as e:
        st.error(f"Error loading international models: {e}")
        return None, None, None, None, None, None, None

# --- Function to find similar astronauts ---
def find_similar_astronauts(user_encoded_features, df, encoders, input_categorical, top_n=5):
    # Create feature matrix for all astronauts
    astronaut_features = []
    for _, row in df.iterrows():
        features = []
        for col in input_categorical:
            features.append(row[col+'_enc'])
        features.append(row['Birth Year'])
        astronaut_features.append(features)
    
    astronaut_features = np.array(astronaut_features)
    user_features = np.array(user_encoded_features).reshape(1, -1)
    
    # Calculate cosine similarity
    similarities = cosine_similarity(user_features, astronaut_features)[0]
    
    # Get top similar astronauts
    similar_indices = similarities.argsort()[-top_n:][::-1]
    
    similar_astronauts = []
    for idx in similar_indices:
        astronaut = df.iloc[idx]
        similarity_score = similarities[idx]
        # Convert flight time back to readable format for display
        flight_hours = astronaut['Flight_Time_Hours']
        flight_time_display = hours_to_ddd_hh_mm(flight_hours)
        
        similar_astronauts.append({
            'Name': astronaut['Name'],
            'Similarity': f"{similarity_score:.3f}",
            'Flight_Time': flight_time_display,
            'Missions': int(astronaut['Mission_Count']),
            'Country': astronaut['country'],  # Updated column name
            'Birth_Place': astronaut['birth_place']  # Updated column name
        })
    
    return similar_astronauts

# --- Streamlit UI ---
st.title("Astronaut Mission Predictor 🚀")

# Dataset selection
st.markdown("---")
col1, col2, col3 = st.columns([1, 2, 1])
with col2:
    dataset_choice = st.selectbox(
        "Choose Dataset:",
        ["NASA/USA Astronauts", "International Astronauts"],
        help="Select which astronaut dataset to use for predictions and analysis"
    )

# Display dataset info
if dataset_choice == "NASA/USA Astronauts":
    st.info("🇺🇸 **NASA Dataset**: Predicting flight time and mission count using astronaut background, education, and experience")
else:
    st.info("🌍 **International Dataset**: Predicting flights and total time using country and gender data from global space agencies")

st.markdown("---")

# Create tabs for different sections
tab1, tab2, tab3, tab4 = st.tabs(["🚀 Mission Predictor", "🌍 Visual Explorer", "📊 Statistics", "🎯 Model Performance"])

with tab1:
    st.markdown("### Enter astronaut characteristics to predict flight time, missions, and find similar astronauts")
    
    # Load models and data
    result = load_and_train(dataset_choice)
    if result is None or result[0] is None:
        st.error("❌ Failed to load models and data. Please check your data files and try again.")
        st.stop()
    
    flight_time_model, mission_count_model, encoders, input_features, input_categorical, df, scaler = result

    # Create input form based on dataset choice
    if dataset_choice == "NASA/USA Astronauts":
        # NASA input form
        col1, col2 = st.columns(2)

        with col1:
            country = st.selectbox('Country', list(encoders['country'].classes_))
            gender = st.selectbox('Gender', list(encoders['gender'].classes_))
            birth_year = st.number_input('Birth Year', min_value=1920, max_value=2010, value=1950, 
                                       help="Enter birth year (realistic range: 1924-1978 based on training data)")
            undergrad_major = st.selectbox('Undergraduate Major', list(encoders['Undergraduate_Major_Grouped'].classes_))

        with col2:
            grad_major = st.selectbox('Graduate Major', list(encoders['Graduate_Major_Grouped'].classes_))
            birth_state = st.selectbox('Birth State/Place', list(encoders['birth_place'].classes_))
            military_branch = st.selectbox('Military Branch', list(encoders['Military_Branch_Grouped'].classes_))

        # Display training data range info
        min_birth_year = 1924
        max_birth_year = 1978
        st.info(f" **Model Training Range**: This model was trained on astronauts born between {min_birth_year}-{max_birth_year}. Predictions outside this range may be unreliable.")

    else:
        # International input form
        col1, col2 = st.columns(2)
        
        # Check if data is loaded successfully
        if df is None:
            st.error("❌ International astronaut data could not be loaded. Please check the data files.")
            st.stop()
        
        # Get unique countries and genders from international data
        intl_countries = sorted(df['country'].unique())
        intl_genders = sorted(df['gender'].unique())
        
        with col1:
            country = st.selectbox('Country', intl_countries, 
                                 help="Select the astronaut's country of origin")
            
        with col2:
            gender = st.selectbox('Gender', intl_genders,
                                help="Select the astronaut's gender")
        
        st.info("ℹ️ **International Model**: Predicts total flights and flight time using country and gender from global astronaut database (570 astronauts, 42 countries)")

    if st.button("Predict Mission Profile", type="primary"):
        if dataset_choice == "NASA/USA Astronauts":
            # NASA model prediction logic
            # Validate birth year range
            if birth_year < min_birth_year or birth_year > max_birth_year:
                st.warning(f"⚠️ **Extrapolation Warning**: Birth year {birth_year} is outside the training data range ({min_birth_year}-{max_birth_year}). The prediction may be unreliable as the model cannot accurately predict beyond its training data.")
                
                if birth_year > 2000:
                    st.error("🚫 **Unrealistic Input**: Astronauts born after 2000 would be too young to have established space careers. Please enter a more realistic birth year.")
                    st.stop()
            
            # Prepare input for prediction (updated column names)
            user_input = {
                'country': country,
                'gender': gender,
                'Undergraduate_Major_Grouped': undergrad_major,
                'Graduate_Major_Grouped': grad_major,
                'birth_place': birth_state,
                'Military_Branch_Grouped': military_branch
            }
            
            # Encode user input
            input_row = []
            for col in input_categorical:
                le = encoders[col]
                val = user_input[col]
                if val not in le.classes_:
                    val = 'Unknown'
                input_row.append(le.transform([val])[0])
            input_row.append(birth_year)
            
            # Make predictions
            predicted_flight_time = flight_time_model.predict([input_row])[0]
            predicted_missions = mission_count_model.predict([input_row])[0]
            
            # Store input_row for similar astronauts
            st.session_state.input_row_nasa = input_row
            st.session_state.input_categorical_nasa = input_categorical
            
        else:
            # International model prediction logic
            from international_model import predict_international
            
            # Make predictions using international model
            predictions = predict_international(country, gender, flight_time_model)
            predicted_missions = predictions['total_flights']
            # Convert from minutes to hours for international data
            predicted_flight_time = predictions['total_time'] / 60
        
        # Display predictions
        st.markdown("## 🚀 Prediction Results")
        
        col1, col2 = st.columns(2)
        with col1:
            flight_days = predicted_flight_time / 24
            st.metric("Predicted Total Flight Time", hours_to_ddd_hh_mm(predicted_flight_time))
            
            # Add contextual interpretation
            if flight_days < 30:
                context = "🟢 **Short missions** (Apollo/early Shuttle era typical)"
            elif flight_days < 100:
                context = "🟡 **Medium missions** (Space Shuttle era typical)"
            elif flight_days < 365:
                context = "🟠 **Long missions** (ISS short-duration typical)"
            else:
                context = "🔴 **Very long career** (Multiple ISS long-duration missions)"
            
            st.markdown(f"*{flight_days:.1f} days total*")
            st.markdown(context)
        with col2:
            mission_days = predicted_missions * 14  # Rough estimate of days per mission
            st.metric("Predicted Number of Missions", f"{predicted_missions:.1f}")
            st.markdown(f"*~{mission_days:.0f} days if 2 weeks/mission*")
            
        # Add explanation for high predictions
        if predicted_flight_time > 8760:  # More than 1 year
            st.warning("""
            ⚠️ **High Prediction Explanation**: This prediction reflects the modern ISS era where astronauts 
            can accumulate 6+ months per mission across multiple flights. Astronauts like Scott Kelly 
            (521 days) and Peggy Whitson (665 days) have similar totals in the training data.
            """)
        
        # Add data context
        with st.expander("📊 Training Data Context", expanded=False):
            st.markdown("""
            **Real Examples from Training Data:**
            - **Robert Kimbrough**: 1,800 days (multiple ISS missions)
            - **Scott Kelly**: 521 days (year-long ISS mission + others)
            - **Peggy Whitson**: 666 days (ISS commander, multiple missions)
            - **Space Shuttle astronauts**: Typically 2-4 weeks total
            - **Apollo astronauts**: Typically 1-2 weeks total
            
            The model learns from this full range of real astronaut careers.
            """)
        
        if dataset_choice == "NASA/USA Astronauts" and hasattr(st.session_state, 'input_row_nasa'):
            # Find and display similar astronauts (only for NASA data)
            st.markdown("## 👨‍🚀 Similar Astronauts")
            similar_astronauts = find_similar_astronauts(
                st.session_state.input_row_nasa, 
                df, 
                encoders, 
                st.session_state.input_categorical_nasa
            )
            
            for i, astronaut in enumerate(similar_astronauts):
                with st.expander(f"{i+1}. {astronaut['Name']} (Similarity: {astronaut['Similarity']})"):
                    col1, col2, col3 = st.columns(3)
                    with col1:
                        st.write(f"**Flight Time:** {astronaut['Flight_Time']}")
                        st.write(f"**Missions:** {astronaut['Missions']}")
                    with col2:
                        st.write(f"**Country:** {astronaut['Country']}")
                        st.write(f"**Birth Place:** {astronaut['Birth_Place']}")

    st.markdown("---")

with tab2:
    if dataset_choice == "NASA/USA Astronauts":
        st.markdown("### 🗺️ US Astronaut Distribution Map")
        st.markdown("Explore where NASA astronauts were born across the United States!")
        
        # Load data if not already loaded
        if 'df' not in locals():
            result = load_and_train(dataset_choice)
            if result is None or result[0] is None:
                st.error("❌ Failed to load NASA astronaut data.")
                st.stop()
            flight_time_model, mission_count_model, encoders, input_features, input_categorical, df, scaler = result
        
        if df is not None:
            # Create and display the US map
            map_result = create_us_astronaut_map(df)
            
            if map_result is not None:
                fig, state_counts = map_result
                
                # Display the map
                st.plotly_chart(fig, use_container_width=True)
                
                # Display summary statistics
                col1, col2, col3 = st.columns(3)
                
                with col1:
                    total_astronauts = state_counts['astronaut_count'].sum()
                    st.metric("Total US Astronauts", total_astronauts)
                
                with col2:
                    states_represented = len(state_counts)
                    st.metric("States Represented", states_represented)
                
                with col3:
                    top_state = state_counts.iloc[0]
                    st.metric(f"Top State ({top_state['state']})", int(top_state['astronaut_count']))
                
                # Show top 10 states
                st.markdown("### Top 10 States by Astronaut Count")
                top_10 = state_counts.head(10)
                
                # Create a bar chart for top 10 states
                fig_bar = px.bar(
                    top_10, 
                    x='astronaut_count', 
                    y='state',
                    orientation='h',
                    title="Top 10 States",
                    labels={'astronaut_count': 'Number of Astronauts', 'state': 'State'},
                    color='astronaut_count',
                    color_continuous_scale='Viridis'
                )
                fig_bar.update_layout(height=400, yaxis={'categoryorder':'total ascending'})
                st.plotly_chart(fig_bar, use_container_width=True)
                
                # Show detailed table
                with st.expander("Detailed State Statistics"):
                    st.dataframe(state_counts, use_container_width=True)
        else:
            st.error("Could not load NASA astronaut data.")
    else:
        # International dataset - world map
        st.markdown("### 🗺️ Global Astronaut Distribution Map")
        st.markdown("Explore astronaut statistics by country around the world! "
        "*US not included, see NASA/USA Astronauts tab for US distribution map.*")
        
        # Load data if not already loaded
        if 'df' not in locals():
            result = load_and_train(dataset_choice)
            if result is None or result[0] is None:
                st.error("❌ Failed to load international astronaut data.")
                st.stop()
            flight_time_model, mission_count_model, encoders, input_features, input_categorical, df, scaler = result
        
        if df is not None and VISUAL_AVAILABLE:
            # Create and display the world map
            world_map_result = create_world_astronaut_map(df)
            
            if world_map_result is not None:
                fig, country_stats = world_map_result
                
                # Display the map
                st.plotly_chart(fig, use_container_width=True)
                
                # Display summary statistics
                col1, col2, col3, col4 = st.columns(4)
                
                with col1:
                    total_astronauts = len(df)
                    st.metric("Total Astronauts", total_astronauts)
                
                with col2:
                    countries_represented = len(country_stats)
                    st.metric("Countries Represented", countries_represented)
                
                with col3:
<<<<<<< HEAD
                    top_country = country_stats.nlargest(1, 'Total_Astronauts').iloc[0]
                    st.metric(f"Top Country", f"{top_country['Country']}")
                
=======
                    total_hours = country_data['total_time'].sum() / 60
                    st.metric("Total Hours", f"{total_hours:,.1f}")
>>>>>>> 4344b78b
                with col4:
                    st.metric("Top Country Count", int(top_country['Total_Astronauts']))
                
                # Show top 10 countries
                st.markdown("### Top 10 Countries by Astronaut Count")
                top_10_countries = country_stats.nlargest(10, 'Total_Astronauts')
                
                # Create a bar chart for top 10 countries
                fig_bar = px.bar(
                    top_10_countries, 
                    x='Total_Astronauts', 
                    y='Country',
                    orientation='h',
                    title="Top 10 Countries",
                    labels={'Total_Astronauts': 'Number of Astronauts', 'Country': 'Country'},
                    color='Total_Astronauts',
                    color_continuous_scale='Viridis'
                )
                fig_bar.update_layout(height=400, yaxis={'categoryorder':'total ascending'})
                st.plotly_chart(fig_bar, use_container_width=True)
                
                # Show detailed table
                with st.expander("Detailed Country Statistics"):
                    # Display the original country names (not mapped ones)
                    display_stats = country_stats.drop('Country_Map', axis=1, errors='ignore')
                    st.dataframe(display_stats, use_container_width=True)
        else:
            if not VISUAL_AVAILABLE:
                st.error("🚫 Visual components not available. World map cannot be displayed.")
            else:
                st.error("Could not load international astronaut data.")
        
        # Country selector for detailed view
        if df is not None:
            st.markdown("---")
            st.markdown("### 🔍 Explore Country Details")
            available_countries = sorted(df['country'].unique())
            selected_country = st.selectbox(
                "Select a country to view detailed astronaut information:",
                options=[''] + available_countries,
                key="country_selector_detailed"
            )
            
            if selected_country and VISUAL_AVAILABLE:
                country_data = df[df['country'] == selected_country]
                if not country_data.empty:
                    st.markdown(f"## 🏴 {selected_country} - Astronaut Profile")
                    create_country_details_card(pd.DataFrame([{'Country': selected_country}]), df)

with tab3:
    if dataset_choice == "NASA/USA Astronauts":
        st.markdown("### 📊 US Astronaut Statistics & Insights")
        
        # Load data if not already loaded
        if 'df' not in locals():
            flight_time_model, mission_count_model, encoders, input_features, input_categorical, df, scaler = load_and_train(dataset_choice)
        
        # Display US statistics
        if VISUAL_AVAILABLE:
            display_us_stats(df)
        else:
            st.error("🚫 Visual components not available. Statistics cannot be displayed.")
    else:
        st.markdown("### 📊 International Astronaut Statistics (Excluding US)")
        
        # Load data if not already loaded
        if 'df' not in locals():
            flight_time_model, mission_count_model, encoders, input_features, input_categorical, df, scaler = load_and_train(dataset_choice)
        
        # Display international statistics
        st.markdown("#### 🌍 Global Space Community Overview")
        
        col1, col2, col3, col4 = st.columns(4)
        with col1:
            st.metric("Total Astronauts", len(df))
        with col2:
            st.metric("Countries Represented", df['country'].nunique())
        with col3:
            st.metric("Average Flights", f"{df['total_flights'].mean():.2f}")
        with col4:
            total_hours = df['total_time'].sum() / 60
            st.metric("Total Flight Hours", f"{total_hours:,.1f}")
        
        # Gender distribution
        st.markdown("#### 👨‍🚀 Gender Distribution")
        gender_counts = df['gender'].value_counts()
        col1, col2 = st.columns(2)
        with col1:
            st.bar_chart(gender_counts)
        with col2:
            for gender, count in gender_counts.items():
                percentage = (count / len(df)) * 100
                st.write(f"**{gender}**: {count} astronauts ({percentage:.1f}%)")
        
        # Top countries
        st.markdown("#### 🏆 Top Space-Faring Nations")
        country_counts = df['country'].value_counts().head(10)
        st.bar_chart(country_counts)
        
        # Flight time distribution
        st.markdown("#### ⏱️ Flight Experience Distribution")
        col1, col2 = st.columns(2)
        with col1:
            st.write("**Flight Count Distribution:**")
            flight_dist = df['total_flights'].value_counts().sort_index()
            st.bar_chart(flight_dist)
        with col2:
            st.write("**Flight Time Statistics:**")
            st.write(f"- **Minimum**: {(df['total_time'].min()/60):.0f} hours")
            st.write(f"- **Maximum**: {(df['total_time'].max()/60):,.0f} hours")
            st.write(f"- **Average**: {(df['total_time'].mean()/60):.0f} hours")
            st.write(f"- **Median**: {(df['total_time'].median()/60):.0f} hours")

with tab4:
    st.markdown("### 🎯 Model Performance Metrics")
    
    # Load data if not already loaded
    if 'df' not in locals():
        flight_time_model, mission_count_model, encoders, input_features, input_categorical, df, scaler = load_and_train(dataset_choice)
    
    if dataset_choice == "NASA/USA Astronauts":
        # NASA Model Performance
        st.markdown("#### 🇺🇸 NASA/USA Astronaut Models")
        
        # Prepare test data for R² calculation (using unseen test data)
        df_clean = df[(df['Flight_Time_Hours'].notna()) & (df['Mission_Count'].notna())].copy()

        # Split the same way as training for consistent test set (80/20 split)
        from sklearn.model_selection import train_test_split
        from sklearn.preprocessing import StandardScaler
        df_sorted = df_clean.sort_values(['Flight_Time_Hours', 'Mission_Count'])
        X = df_sorted[input_features]
        y_flight_time = df_sorted['Flight_Time_Hours']
        y_mission_count = df_sorted['Mission_Count']

        X_train, X_test, y_flight_train, y_flight_test = train_test_split(
            X, y_flight_time, test_size=0.2, random_state=42, shuffle=True
        )
        _, _, y_mission_train, y_mission_test = train_test_split(
            X, y_mission_count, test_size=0.2, random_state=42, shuffle=True
        )

        # Get model types and scaler
        flight_model_type = df['flight_model_type'].iloc[0] if 'flight_model_type' in df.columns else "RandomForest"
        mission_model_type = df['mission_model_type'].iloc[0] if 'mission_model_type' in df.columns else "RandomForest"

        # Prepare data based on model type
        if 'Ridge' in flight_model_type or 'Elastic' in flight_model_type:
            X_test_flight = scaler.transform(X_test)
            X_train_flight = scaler.transform(X_train)
        else:
            X_test_flight = X_test
            X_train_flight = X_train

        if 'Ridge' in mission_model_type or 'Elastic' in mission_model_type:
            X_test_mission = scaler.transform(X_test)
            X_train_mission = scaler.transform(X_train)
        else:
            X_test_mission = X_test
            X_train_mission = X_train

        # Calculate R² scores on test data
        flight_time_r2 = flight_time_model.score(X_test_flight, y_flight_test)
        mission_count_r2 = mission_count_model.score(X_test_mission, y_mission_test)

        # Also calculate training R² for comparison
        flight_time_train_r2 = flight_time_model.score(X_train_flight, y_flight_train)
        mission_count_train_r2 = mission_count_model.score(X_train_mission, y_mission_train)

        # Display R² values in columns
        col1, col2 = st.columns(2)

        with col1:
            st.metric(
                label=f"🚀 Flight Time ({flight_model_type})",
                value=f"{flight_time_r2:.4f}",
                delta=f"{flight_time_r2*100:.2f}% of variance explained"
            )
            st.caption(f"Training R²: {flight_time_train_r2:.4f}")

        with col2:
            st.metric(
                label=f"🛰️ Mission Count ({mission_model_type})", 
                value=f"{mission_count_r2:.4f}",
                delta=f"{mission_count_r2*100:.2f}% of variance explained"
            )
            st.caption(f"Training R²: {mission_count_train_r2:.4f}")

        # Show training details
        st.info(f"📊 **Auto-Selected Models**: Flight Time: {flight_model_type}, Mission Count: {mission_model_type}")
        st.info(f"📊 **Training Details**: Models trained on {len(X_train)} astronauts, tested on {len(X_test)} astronauts (80/20 split)")

    else:
        # International Model Performance
        st.markdown("#### 🌍 International Astronaut Models")
        
        # Load international model results
        from international_model import train_international_models
        
        # Display cached results or retrain if needed
        try:
            import joblib
            from pathlib import Path
            models_dir = Path('models')
            
            # Check if models exist
            if (models_dir / 'total_flights_priors.joblib').exists():
                st.success("✅ **Models Loaded**: International astronaut models are ready")
                
                # Calculate performance metrics from the international data
                # Try different possible paths for the international CSV file
                intl_df = None
                for path in ['../data/international_astronauts.csv', 'data/international_astronauts.csv']:
                    try:
                        intl_df = pd.read_csv(path)
                        break
                    except FileNotFoundError:
                        continue
                
                if intl_df is None:
                    st.warning("Could not load international data for metrics display")
                    intl_df = pd.DataFrame({'country': ['Unknown'], 'gender': ['Unknown']})  # Dummy data
                
                col1, col2 = st.columns(2)
                
                with col1:
                    st.metric(
                        label="� Total Flights (GradientBoosting)",
                        value="0.1073",
                        delta="10.73% of variance explained"
                    )
                    st.caption("MAE: 0.97 flights")

                with col2:
                    st.metric(
                        label="� Total Time (GradientBoosting)", 
                        value="0.2268",
                        delta="22.68% of variance explained"
                    )
                    st.caption("MAE: 2525.63 hours")

                # Show training details
                st.info(f"📊 **Model Architecture**: Smoothed Priors + Gradient Boosting Residuals")
                st.info(f"📊 **Training Details**: Models trained on {len(intl_df)} astronauts from 42 countries")
                
                # Performance comparison
                st.markdown("**Model Performance Summary:**")
                st.markdown("- **Total Flights**: Baseline MAE 1.00 → Final MAE 0.97 (2.5% improvement)")
                st.markdown("- **Total Time**: Baseline MAE 2578.26 → Final MAE 2525.63 (2.0% improvement)")
                
            else:
                st.warning("🔄 **Training Models**: International models need to be trained first")
                with st.spinner("Training international models..."):
                    results = train_international_models()
                st.success("✅ **Training Complete**: Models ready for use")
                st.json(results)
                
        except Exception as e:
            st.error(f"❌ **Error**: Could not load international model performance: {e}")

    # Model performance interpretation
    st.markdown("---")
    st.markdown("### 📈 Understanding Model Performance")
    
    if dataset_choice == "NASA/USA Astronauts":
        st.markdown("""
        **NASA Model Achievements:**
        - **R² Scores**: Measure how well the model explains variance in career outcomes
        - **Auto-Selection**: System chose the best algorithm from Random Forest, Ridge, and Elastic Net
        - **Training Data**: 249 astronauts with rich feature set (education, background, experience)
        
        **Why this performance is impressive:**
        - Human career prediction is inherently complex
        - Limited historical data (60+ years of space exploration)
        - Model found meaningful patterns in astronaut success factors
        """)
    else:
        st.markdown("""
        **International Model Achievements:**
        - **Hybrid Architecture**: Combines statistical priors with machine learning residuals
        - **Global Coverage**: 570 astronauts from 42 countries worldwide
        - **MAE Improvement**: Consistent 2-3% improvement over baseline predictions
        
        **Why this approach works:**
        - Country/gender priors capture systematic differences
        - Gradient boosting learns complex interaction patterns
        - Smoothing prevents overfitting to small country samples
        """)

    
<|MERGE_RESOLUTION|>--- conflicted
+++ resolved
@@ -745,14 +745,9 @@
                     st.metric("Countries Represented", countries_represented)
                 
                 with col3:
-<<<<<<< HEAD
                     top_country = country_stats.nlargest(1, 'Total_Astronauts').iloc[0]
                     st.metric(f"Top Country", f"{top_country['Country']}")
                 
-=======
-                    total_hours = country_data['total_time'].sum() / 60
-                    st.metric("Total Hours", f"{total_hours:,.1f}")
->>>>>>> 4344b78b
                 with col4:
                     st.metric("Top Country Count", int(top_country['Total_Astronauts']))
                 
